--- conflicted
+++ resolved
@@ -185,24 +185,21 @@
 
         filename_mp3 = f'{filename}.mp3'
 
-<<<<<<< HEAD
-=======
         user_id = update.message.from_user.id
         if user_id not in self.usage:
             self.usage[user_id] = UsageTracker(user_id, update.message.from_user.name)
 
         # send decoded audio to openai
->>>>>>> 7e876953
         try:
 
             # Transcribe the audio file
             transcript = self.openai.transcribe(filename_mp3)
             
             # add transcription seconds to usage tracker
-            self.usage[update.message.from_user.id].add_transcription_seconds(audio_track.duration_seconds, self.config['transcription_price'])
+            self.usage[user_id].add_transcription_seconds(audio_track.duration_seconds, self.config['transcription_price'])
             # add guest chat request to guest usage tracker
             allowed_user_ids = self.config['allowed_user_ids'].split(',')
-            if str(update.message.from_user.id) not in allowed_user_ids:
+            if str(user_id) not in allowed_user_ids:
                 self.usage["guests"].add_transcription_seconds(audio_track.duration_seconds, self.config['transcription_price'])
 
             if self.config['voice_reply_transcript']:
@@ -218,10 +215,10 @@
                 response, total_tokens = self.openai.get_chat_response(chat_id=chat_id, query=transcript)
 
                 # add chat request to users usage tracker
-                self.usage[update.message.from_user.id].add_chat_tokens(total_tokens, self.config['token_price'])
+                self.usage[user_id].add_chat_tokens(total_tokens, self.config['token_price'])
                 # add guest chat request to guest usage tracker
                 allowed_user_ids = self.config['allowed_user_ids'].split(',')
-                if str(update.message.from_user.id) not in allowed_user_ids:
+                if str(user_id) not in allowed_user_ids:
                     self.usage["guests"].add_chat_tokens(total_tokens, self.config['token_price'])
 
                 await context.bot.send_message(
